--- conflicted
+++ resolved
@@ -94,13 +94,9 @@
 - **CanBeZero**
   - Added `.nonZeroOrElse(...)` and `.mapIfNotZero(...)`
 - **Changing**
-<<<<<<< HEAD
   - Added `.incrementalMap(...)`, `.incrementalMergeWith(...)` and `.incrementalFlatMap(...)` -methods
-=======
-  - Added `.incrementalMap(...)` and `.incrementalMergeWith(...)` -methods
 - **Either** (**CollectionExtensions**)
   - Added `.divergeMapLeft(...)` and `.divergeMapRight(...)`
->>>>>>> 8e6cbabb
 - **Iterable** (**CollectionExtensions**)
   - Added `.minMax` and `.minMaxOption`
   - Added `.mapOrAppend(...)` and `.mergeOrAppend(...)` that either maps/merges an item into the collection, 
