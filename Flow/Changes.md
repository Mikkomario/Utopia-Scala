# Utopia Flow - List of Changes
## v1.9 (beta)
### Breaking Changes
- Changed setIfEmpty method variations in VolatileOption to accept a call by name parameter instead of a function
### New Features
- Added a delaying / buffering pointer view class (DelayedView)
- Added asynchronous mapping support for pointers via AsyncMirror class
- Added LazyMirror class and .lazyMergeWith(...) to Changing
### New Methods
- Added .notCompletingBefore(Future) to Future in AsyncExtensions
- Added .subRangeIterator(Int) to Range.Inclusive in CollectionExtensions
- Added .getAndUpdate(...) to Volatile
- Added .delayedBy(Duration) to Changing
- Added .mapAsync(...), .tryMapAsync(...), .mapAsyncCatching(...) and .mapAsyncMerging(...) to Changing
- Added .toPreciseMinutes, .toPreciseHours, .toPreciseDays and .toPreciseWeeks to Duration in TimeExtensions
- Added .current() to WeekDay
<<<<<<< HEAD
- Added .popAll() to VolatileList
- Added .compareBy(...), .compareWith(...), .merge(...) and .mergeBy(...) methods to ChangeEvent
=======
- Added .takeRightWhile(...) to Seq in CollectionExtensions
>>>>>>> 7cabba94
### Fixes
- Fixed a bug in LocalDate.next(WeekDay) and LocalDate.previous(WeekDay) (returned same day even when 
includeSelf-parameter was set to false)
- Fixed a bug in period comparison (didn't compare day value)
- Fixed a bug in WeekDay.forIndex(Int) (didn't accept 0 or negative values)
### Other Changes
- Exceptions thrown by Loop.runOnce() implementations are now caught and printed, not propagated further.
- CsvReader now removes '-characters from the beginnings of columns, if present
- Changed Duration.description behavior when dealing with over 72 hour durations
- Added implicit conversion from Period to Duration (activated by importing TimeExtensions._)
- Overrided a couple of methods in the "Unchanging" Changing implementation so that not so many unnecessary resources 
will be used, knowing the wrapped value won't change.

## v1.8
### Scala
- Module is now based on Scala v2.13.3
### Breaking Changes
- CollectionExtensions: 
    - toMultiMap(f1, f2) and toMultiMap() were replaced with toMultiMap(f1)(f2), toMultiMap(...) and asMultiMap
        - Use of asMultiMap is discouraged since it currently only supports tuple vectors
        - New toMultiMap methods support all IterableOnce instances
- Generator
    - .apply method in Generator object now takes two parameter lists instead of one
- Sub-classes of trait Changing now need to specify their listener lists separately    
### Deprecations
- FromModelFactory.fromJSON was deprecated in favor of new .fromJson method that takes an implicit 
JsonParser as a parameter.
### New Features
- ValueUnwraps -extensions added to utopia.flow.generic -package. By importing these extensions, you 
can automatically unwrap values to most basic types (saves you from writing value.string or value.getInt etc.)
- Mirror and MergeMirror classes added for supporting mapping change listening
    - Added map and merge methods to Changing respectively
- Added .view -property to PointerWithEvents, which allows one to provide a read-only interface to such pointers
- Added a WeekDay enumeration
    - LocalDate.weekDay now returns an instance of this enumeration when TimeExtensions has been imported
- Added WeeklyTask trait & wrapper for creating loops that run a task once a week
    - Best use together with SynchronizedLoops
- Added TimeLogger class for performance testing
### Fixes
- tryMap(...) in CollectionExtensions now uses buildFrom and not Factory. This should result in better result 
collection types when used.
- LocalDate is now properly converted to JSON (previously converted to Instant first)
- Fixed TreeLike.filterWithPaths
- Fixed a logic error in ModelDeclaration.validate(Model)
- Fixed .append(...) method in FileExtensions (now properly creates the target file if it doesn't exist)
### New Methods
- CollectionExtensions
    - Added .slice(Range) to SeqOps
    - Added .getOrMap(...) to Try
    - Added a couple of new .divided methods
    - Added .containsAll to Iterable
- FileExtensions: Added .toJson, .contains(String), .containsRecursive(String), writeFromReader(...) and 
writeStream(...)
- TimeExtensions
    - Added .next(WeekDay, Boolean) to LocalDate
    - Added multiple new methods for LocalTime as well
- Added CsvReader class
### Other Changes
- JsonParser trait added, which JSONReader now implements. The purpose of this change is to 
offer a way to use alternative parsers when necessary (see BunnyMunch module for one 
alternative implementation)
- ModelDeclaration.validate now makes sure the required values are non-empty. This applies for 
String, Vector and Model type value requirements.
- Instant now has <= and >= methods through TimeExtensions
- Moved .findMap(...) from Iterable to IterableOnce in CollectionExtensions

## v1.7

### Major Changes
- Module is now based on **Scala 2.13.1** and not 2.12.18
### Breaking Changes
- Loop.runOnce and Loop.nextWaitTarget are now public and not protected. This will cause compile errors in sub-classes.
### New Features
- Added **Graph** for creating and using immutable graphs (previously there was only a mutable node 
implementation)
- **SynchronizedLoops** - Added for running multiple loops in a single background thread
- **DailyTask** - A new implementation of **Loop** that is run daily at a specific time
- Period comparison (inexact) (and some other new methods) is now available by importing **TimeExtensions**
### New Methods
- template.TreeLike
    - findWithPath(...)
    - filterWithPaths(...)
- CollectionExtensions
    - Seq
        - splitToSegments(Int)
    - Iterator
        - forNext(Int)(...)<|MERGE_RESOLUTION|>--- conflicted
+++ resolved
@@ -14,12 +14,9 @@
 - Added .mapAsync(...), .tryMapAsync(...), .mapAsyncCatching(...) and .mapAsyncMerging(...) to Changing
 - Added .toPreciseMinutes, .toPreciseHours, .toPreciseDays and .toPreciseWeeks to Duration in TimeExtensions
 - Added .current() to WeekDay
-<<<<<<< HEAD
+- Added .takeRightWhile(...) to Seq in CollectionExtensions
 - Added .popAll() to VolatileList
 - Added .compareBy(...), .compareWith(...), .merge(...) and .mergeBy(...) methods to ChangeEvent
-=======
-- Added .takeRightWhile(...) to Seq in CollectionExtensions
->>>>>>> 7cabba94
 ### Fixes
 - Fixed a bug in LocalDate.next(WeekDay) and LocalDate.previous(WeekDay) (returned same day even when 
 includeSelf-parameter was set to false)
