# Utopia Flow - List of Changes
## v1.9 (beta)
### Breaking Changes
- Changed setIfEmpty method variations in VolatileOption to accept a call by name parameter instead of a function
- Deprecated PointerLike trait and replaced it with Settable trait in all implementations
- Renamed Lazy to MutableLazy and VolatileLazy to MutableVolatileLazy
    - Also, Lazy class parameter is now a private call by name parameter and no longer a public function with parameters
### Deprecations
- Deprecated LazyLike.get. Lazy instances now behave more like pointers, extending the new Viewable trait.
- Deprecated Volatile.get in favor of .value
### New Features
- Added a delaying / buffering pointer view class (DelayedView)
- Added asynchronous mapping support for pointers via AsyncMirror class
- Added LazyMirror class and .lazyMergeWith(...) to Changing
- Added Viewable and Settable traits that allow more generic pointer handling
    - Also, added View for Viewable wrapping
- Added Lazy, ResettableLazy, VolatileLazy and ResettableVolatileLazy classes to support situations where mutability 
in a lazy container is not required or desirable
- Added WeakCache
### New Methods
- Added .notCompletingBefore(Future) to Future in AsyncExtensions
- Added .subRangeIterator(Int) to Range.Inclusive in CollectionExtensions
- Added .takeRightWhile(...), maxIndexBy(...), minIndexBy(...), maxOptionIndexBy(...) and minOptionIndexBy(...) to 
Seq in CollectionExtensions
- Added new .slice(Range), .cut(Range) and .stripControlCharacters to String though StringExtensions
- Added .toPreciseMinutes, .toPreciseHours, .toPreciseDays and .toPreciseWeeks to Duration in TimeExtensions
- Added multiple new file write and append methods to FileExtensions
- Added .getAndUpdate(...) to Volatile
- Added .delayedBy(Duration) to Changing
- Added .mapAsync(...), .tryMapAsync(...), .mapAsyncCatching(...) and .mapAsyncMerging(...) to Changing
- Added .current() to WeekDay
<<<<<<< HEAD
- Added .popAll() to VolatileList
- Added .compareBy(...), .compareWith(...), .merge(...) and .mergeBy(...) methods to ChangeEvent
- Added .onAnyChange(...) to ChangeListener (type)

=======
- Added .takeRightWhile(...) to Seq in CollectionExtensions
- Added .toSimpleModel and some other methods to XmlElement
    - This new method allows somewhat heuristic xml to json conversion
>>>>>>> 35605951
### Fixes
- Fixed a bug in LocalDate.next(WeekDay) and LocalDate.previous(WeekDay) (returned same day even when 
includeSelf-parameter was set to false)
- Fixed a bug in period comparison (didn't compare day value)
- Fixed a bug in WeekDay.forIndex(Int) (didn't accept 0 or negative values)
### Other Changes
- Exceptions thrown by Loop.runOnce() implementations are now caught and printed, not propagated further.
- CsvReader now removes '-characters from the beginnings of columns, if present
- Changed Duration.description behavior when dealing with over 72 hour durations
- Added implicit conversion from Period to Duration (activated by importing TimeExtensions._)
- Overrided a couple of methods in the "Unchanging" Changing implementation so that not so many unnecessary resources 
will be used, knowing the wrapped value won't change.

## v1.8
### Scala
- Module is now based on Scala v2.13.3
### Breaking Changes
- CollectionExtensions: 
    - toMultiMap(f1, f2) and toMultiMap() were replaced with toMultiMap(f1)(f2), toMultiMap(...) and asMultiMap
        - Use of asMultiMap is discouraged since it currently only supports tuple vectors
        - New toMultiMap methods support all IterableOnce instances
- Generator
    - .apply method in Generator object now takes two parameter lists instead of one
- Sub-classes of trait Changing now need to specify their listener lists separately    
### Deprecations
- FromModelFactory.fromJSON was deprecated in favor of new .fromJson method that takes an implicit 
JsonParser as a parameter.
### New Features
- ValueUnwraps -extensions added to utopia.flow.generic -package. By importing these extensions, you 
can automatically unwrap values to most basic types (saves you from writing value.string or value.getInt etc.)
- Mirror and MergeMirror classes added for supporting mapping change listening
    - Added map and merge methods to Changing respectively
- Added .view -property to PointerWithEvents, which allows one to provide a read-only interface to such pointers
- Added a WeekDay enumeration
    - LocalDate.weekDay now returns an instance of this enumeration when TimeExtensions has been imported
- Added WeeklyTask trait & wrapper for creating loops that run a task once a week
    - Best use together with SynchronizedLoops
- Added TimeLogger class for performance testing
### Fixes
- tryMap(...) in CollectionExtensions now uses buildFrom and not Factory. This should result in better result 
collection types when used.
- LocalDate is now properly converted to JSON (previously converted to Instant first)
- Fixed TreeLike.filterWithPaths
- Fixed a logic error in ModelDeclaration.validate(Model)
- Fixed .append(...) method in FileExtensions (now properly creates the target file if it doesn't exist)
### New Methods
- CollectionExtensions
    - Added .slice(Range) to SeqOps
    - Added .getOrMap(...) to Try
    - Added a couple of new .divided methods
    - Added .containsAll to Iterable
- FileExtensions: Added .toJson, .contains(String), .containsRecursive(String), writeFromReader(...) and 
writeStream(...)
- TimeExtensions
    - Added .next(WeekDay, Boolean) to LocalDate
    - Added multiple new methods for LocalTime as well
- Added CsvReader class
### Other Changes
- JsonParser trait added, which JSONReader now implements. The purpose of this change is to 
offer a way to use alternative parsers when necessary (see BunnyMunch module for one 
alternative implementation)
- ModelDeclaration.validate now makes sure the required values are non-empty. This applies for 
String, Vector and Model type value requirements.
- Instant now has <= and >= methods through TimeExtensions
- Moved .findMap(...) from Iterable to IterableOnce in CollectionExtensions

## v1.7

### Major Changes
- Module is now based on **Scala 2.13.1** and not 2.12.18
### Breaking Changes
- Loop.runOnce and Loop.nextWaitTarget are now public and not protected. This will cause compile errors in sub-classes.
### New Features
- Added **Graph** for creating and using immutable graphs (previously there was only a mutable node 
implementation)
- **SynchronizedLoops** - Added for running multiple loops in a single background thread
- **DailyTask** - A new implementation of **Loop** that is run daily at a specific time
- Period comparison (inexact) (and some other new methods) is now available by importing **TimeExtensions**
### New Methods
- template.TreeLike
    - findWithPath(...)
    - filterWithPaths(...)
- CollectionExtensions
    - Seq
        - splitToSegments(Int)
    - Iterator
        - forNext(Int)(...)<|MERGE_RESOLUTION|>--- conflicted
+++ resolved
@@ -29,16 +29,13 @@
 - Added .delayedBy(Duration) to Changing
 - Added .mapAsync(...), .tryMapAsync(...), .mapAsyncCatching(...) and .mapAsyncMerging(...) to Changing
 - Added .current() to WeekDay
-<<<<<<< HEAD
+- Added .takeRightWhile(...) to Seq in CollectionExtensions
+- Added .toSimpleModel and some other methods to XmlElement
+    - This new method allows somewhat heuristic xml to json conversion
 - Added .popAll() to VolatileList
 - Added .compareBy(...), .compareWith(...), .merge(...) and .mergeBy(...) methods to ChangeEvent
 - Added .onAnyChange(...) to ChangeListener (type)
 
-=======
-- Added .takeRightWhile(...) to Seq in CollectionExtensions
-- Added .toSimpleModel and some other methods to XmlElement
-    - This new method allows somewhat heuristic xml to json conversion
->>>>>>> 35605951
 ### Fixes
 - Fixed a bug in LocalDate.next(WeekDay) and LocalDate.previous(WeekDay) (returned same day even when 
 includeSelf-parameter was set to false)
