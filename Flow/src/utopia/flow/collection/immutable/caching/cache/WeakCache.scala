--- conflicted
+++ resolved
@@ -50,23 +50,10 @@
 	
 	override def cachedValues: Iterable[V] = cache.valuesIterator.flatMap { _.get }.caching
 	
-<<<<<<< HEAD
-	override def cached(key: Key) = weakRefs.get(key).flatMap { _.get }
-	
-	override def apply(key: Key) = {
-		// Tries to use a cached or a weakly cached value
-		cached(key).getOrElse {
-			// But may have to request a new value
-			val newValue = request(key)
-			weakRefs += (key -> WeakReference(newValue))
-			newValue
-		}
-=======
 	override def cached(key: K): Option[V] = cache.get(key).flatMap { _.get }
 	override def apply(key: K): V = cached(key).getOrElse {
 		val value = f(key)
 		cache += (key -> WeakReference(value))
 		value
->>>>>>> dd6d7ff6
 	}
 }