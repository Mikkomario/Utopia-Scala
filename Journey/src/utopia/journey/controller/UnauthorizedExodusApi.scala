package utopia.journey.controller

import utopia.access.http.Headers
import utopia.access.http.Status.Unauthorized
import utopia.annex.controller.Api
import utopia.annex.model.response.Response
import utopia.annex.model.response.ResponseBody.{Content, Empty}
import utopia.disciple.http.request.StringBody
import utopia.flow.generic.casting.ValueConversions._
import utopia.flow.async.AsyncExtensions._
import utopia.flow.collection.CollectionExtensions._
import utopia.journey.model.UserCredentials
import utopia.annex.model.error.{EmptyResponseException, UnauthorizedRequestException}
import utopia.disciple.apache.Gateway
import utopia.disciple.model.error.RequestFailedException
import utopia.flow.generic.model.immutable.Value
import utopia.journey.model.error.NoUserDataError
import utopia.metropolis.model.combined.device.DetailedClientDevice
import utopia.metropolis.model.combined.user.UserCreationResult
import utopia.metropolis.model.post.{NewDevice, NewLanguageProficiency, NewUser}

import scala.concurrent.{ExecutionContext, Future}
import scala.util.{Failure, Success, Try}

/**
  * This API is used before authorization (session key) is acquired
  * @author Mikko Hilpinen
  * @since 21.6.2020, v0.1
  */
class UnauthorizedExodusApi(override protected val gateway: Gateway = new Gateway(), override val rootPath: String)
	extends Api
{
	// IMPLEMENTED	-----------------------------
	
	override protected def headers = Headers.currentDateHeaders
	
	override protected def makeRequestBody(bodyContent: Value) = StringBody.json(bodyContent.toJson)
	
	
	// OTHER	---------------------------------
	
	/**
	  * Creates a new user and new device on the server side, then logs in as that user
	  * @param userName Name of the new user
	  * @param credentials Credentials for the new user
	  * @param languages Language skills of the new user
	  * @param device Data for creating a new device
	  * @param exc Implicit execution context
	  * @return Access to an authorized API once it becomes available. May result in a failure also.
	  */
	def createNewUserAndDevice(userName: String, credentials: UserCredentials,
							   languages: Vector[NewLanguageProficiency], device: NewDevice)
							  (implicit exc: ExecutionContext) =
	{
		implicit val userParser: UserCreationResult.type = UserCreationResult
		
		// TODO: Add support for email validation (current implementation expects email validation to not be used)
		// TODO: Also support optional email (current implementation requires one)
		// TODO: Also remove device management altogether
		val newUser = NewUser(userName, credentials.password, languages,
			Some(credentials.email), credentials.allowDeviceKeyUse)
		
		// Posts new user data to the server
		post("users", newUser.toModel).tryMapIfSuccess
		{
			// Checks response status and parses user data from the body
			case Response.Success(status, body, _) =>
<<<<<<< HEAD
				body match
				{
=======
				body match {
>>>>>>> 6c065036
					case c: Content =>
						c.single.parsed.flatMap { user =>
							// Expects device id to always be returned in the response body
							// (since request passes device data)
							user.deviceId
								.toTry { new NoUserDataError("Device id was not provided on user creation response") }
								.map { deviceId =>
									// TODO: Cache user information
									// TODO: Handle better cases where device id is not returned
									// Stores received device id, possible device key and session key
									LocalDevice.preInitialize(deviceId, device.name, user.userId)
									user.deviceToken.foreach { LocalDevice.key = _ }
									val apiCredentials = user.deviceToken match
									{
										case Some(deviceKey) => Right(deviceKey)
										case None => Left(credentials)
									}
									new ExodusApi(gateway, rootPath, apiCredentials, user.sessionToken)
								}
						}
					case Empty => Failure(new EmptyResponseException(
						s"Expected to receive new user data. Instead received an empty response with status $status"))
				}
			case Response.Failure(status, message, _) =>
				Failure(new RequestFailedException(message.getOrElse(s"Received $status when posting new user")))
		}
	}
	
	/**
	  * Creates a new device on server side and logs in with it. Remember to check unauthorized case.
	  * @param credentials User credentials
	  * @param device New device data
	  * @param exc Implicit execution context
	  * @return Access to an authorized api once it becomes available. May result in a failure.
	  */
	def loginWithNewDevice(credentials: UserCredentials, device: NewDevice)(implicit exc: ExecutionContext) =
	{
		implicit val parser: DetailedClientDevice.type = DetailedClientDevice
		
		post("devices", device.toModel,
			headersMod = _.withBasicAuthorization(credentials.email, credentials.password)).tryFlatMapIfSuccess {
			case Response.Success(status, body, _) =>
<<<<<<< HEAD
				body match
				{
=======
				body match {
>>>>>>> 6c065036
					case c: Content =>
						c.single.parsed.map { device =>
							// Stores new device data
							LocalDevice.initialize(device)
							// Logs in with the new device
							if (credentials.allowDeviceKeyUse)
								retrieveAndUseDeviceKey(device.id, credentials)
							else
								login(Left(credentials), device.id)
						} match
						{
							case Success(future) => future
							case Failure(e) => asyncFailure(e)
						}
					case Empty => asyncFailure(new EmptyResponseException(
						s"Expected to receive device data. Instead received an empty response with status $status"))
				}
			case f: Response.Failure => Future.successful(handleLoginFailureResponse(f))
		}
	}
	
	/**
	  * Attempts to log in using a device authorization key. Remember to check for authorization failures.
	  * @param deviceId Id of targeted device (see LocalDevice)
	  * @param deviceKey Authorization key for targeted device (see LocalDevice)
	  * @param exc Implicit execution context
	  * @return Access to authorized api once it becomes available. May contain a failure.
	  */
	def loginWithDeviceKey(deviceId: Int, deviceKey: String)(implicit exc: ExecutionContext) =
		login(Right(deviceKey), deviceId)
	
	/**
	  * Logs in using specified credentials. Remember to check for authorization failures.
	  * @param deviceId Id of targeted device
	  * @param credentials User credentials
	  * @param exc Implicit execution context
	  * @return Access to authorized api once it becomes available. May contain a failure.
	  */
	def login(deviceId: Int, credentials: UserCredentials)(implicit exc: ExecutionContext): Future[Try[ExodusApi]] =
	{
		if (credentials.allowDeviceKeyUse)
			retrieveAndUseDeviceKey(deviceId, credentials)
		else
			login(Left(credentials), deviceId)
	}
	
	private def retrieveAndUseDeviceKey(deviceId: Int, credentials: UserCredentials)(implicit exc: ExecutionContext) =
	{
		get(s"devices/$deviceId/device-key",
			headersMod = _.withBasicAuthorization(credentials.email, credentials.password)).tryFlatMapIfSuccess {
			case Response.Success(status, body, _) =>
<<<<<<< HEAD
				body.value.string match
				{
=======
				body.value.string match {
>>>>>>> 6c065036
					case Some(key) =>
						// Registers the key, then uses it to acquire a session key
						LocalDevice.key = key
						login(Right(key), deviceId)
					case None => asyncFailure(new EmptyResponseException(
						s"Expected a device key but an empty response ($status) received instead"))
				}
			case failure: Response.Failure => Future.successful(handleLoginFailureResponse(failure))
		}
	}
	
	private def login(credentials: Either[UserCredentials, String], deviceId: Int)(implicit exc: ExecutionContext) =
	{
		def modHeaders(headers: Headers) = credentials match
		{
			case Right(deviceKey) => headers.withBearerAuthorization(deviceKey)
			case Left(basic) => headers.withBasicAuthorization(basic.email, basic.password)
		}
		
		get(s"devices/$deviceId/session-key", headersMod = modHeaders).tryMapIfSuccess {
			case Response.Success(status, body, _) =>
<<<<<<< HEAD
				body.value.string match
				{
=======
				body.value.string match {
>>>>>>> 6c065036
					case Some(key) => Success(new ExodusApi(gateway, rootPath, credentials, key))
					case None => Failure(new EmptyResponseException(
						s"Expected a session key but received an empty response with status $status"))
				}
			case failure: Response.Failure => handleLoginFailureResponse(failure)
		}
	}
	
	private def handleLoginFailureResponse(response: Response.Failure) =
	{
		if (response.status == Unauthorized)
			Failure(new UnauthorizedRequestException(response.message.getOrElse("Invalid user credentials")))
		else
			Failure(new RequestFailedException(
				response.message.getOrElse(s"Unexpected response status (${response.status})")))
	}
}<|MERGE_RESOLUTION|>--- conflicted
+++ resolved
@@ -65,12 +65,7 @@
 		{
 			// Checks response status and parses user data from the body
 			case Response.Success(status, body, _) =>
-<<<<<<< HEAD
-				body match
-				{
-=======
 				body match {
->>>>>>> 6c065036
 					case c: Content =>
 						c.single.parsed.flatMap { user =>
 							// Expects device id to always be returned in the response body
@@ -113,12 +108,7 @@
 		post("devices", device.toModel,
 			headersMod = _.withBasicAuthorization(credentials.email, credentials.password)).tryFlatMapIfSuccess {
 			case Response.Success(status, body, _) =>
-<<<<<<< HEAD
-				body match
-				{
-=======
 				body match {
->>>>>>> 6c065036
 					case c: Content =>
 						c.single.parsed.map { device =>
 							// Stores new device data
@@ -170,12 +160,7 @@
 		get(s"devices/$deviceId/device-key",
 			headersMod = _.withBasicAuthorization(credentials.email, credentials.password)).tryFlatMapIfSuccess {
 			case Response.Success(status, body, _) =>
-<<<<<<< HEAD
-				body.value.string match
-				{
-=======
 				body.value.string match {
->>>>>>> 6c065036
 					case Some(key) =>
 						// Registers the key, then uses it to acquire a session key
 						LocalDevice.key = key
@@ -197,12 +182,7 @@
 		
 		get(s"devices/$deviceId/session-key", headersMod = modHeaders).tryMapIfSuccess {
 			case Response.Success(status, body, _) =>
-<<<<<<< HEAD
-				body.value.string match
-				{
-=======
 				body.value.string match {
->>>>>>> 6c065036
 					case Some(key) => Success(new ExodusApi(gateway, rootPath, credentials, key))
 					case None => Failure(new EmptyResponseException(
 						s"Expected a session key but received an empty response with status $status"))
