# Utopia Reflection - List of Changes
## v2.4 (beta)
### Breaking Changes
- MouseEventGenerator and CanvasMouseEventGenerator no longer accept listeners as parameters. Instead, they now create 
new mutable mouse event handlers.
- Added absoluteMousePosition to all MouseEvents
- Path no longer extends DistanceLike
- Renamed RGB, RGBLike and RGBChannel to Rgb RgbLike and RgbChannel
- Renamed HSL and HSLLike to Hsl and HslLike
### New Features
- Added global mouse and keyboard event handling with GlobalMouseEventHandler and GlobalKeyboardEventHandler objects
- Added SegmentedPath for path / animation based on a set of values
- Drawer now supports splitting drawn text into multiple lines
    - Also, added a couple new string drawing methods
### Deprecations
- ConvertingKeyListener was deprecated in favor of GlobalKeyboardEventHandler
### New Methods
- Added .toRoundedRectangleWithRadius(Double) to Bounds
- Added .oneTimeListener(Filter)(...) to KeyStateListener
- Added .withOverlay(Image, Point) to Image (can also be called with +)
- Added new variations of .average(...) to RGB and added copies of those methods to Color
- Added a new variation of .symmetric(...) to InsetsFactory
- Added .toMap2D to TwoDimensional
<<<<<<< HEAD
- Added .minAlong(Axis2D), .maxAlong(Axis2D) and overlapsWith(Bounds) to Bounds
- Added .translated(Vector2DLike) to Drawer
- Added Image.draw(...) method which can be used for drawing custom images
=======
- Added .build(...) to XmlElement
>>>>>>> 7cabba94
### Fixes
- Dimensional.toMap now properly returns a Map
### Other Changes
- Bounds and Point .toAwt conversion now rounds the double values to the closest integers
- Direction1D now extends RichComparable
- Bounds + -method now accepts VectorLike instead of only Point 
- Added implicit conversion from a function to a KeyTypedListener

## v2.3
### Scala
- Module is now based on Scala v2.13.3
### Breaking Changes
- Major package restructuring in shape -package
- Added Vector2D, which now replaces Vector3D in many places
- Divided Velocity into Velocity2D and Velocity3D
- Divided Acceleration into Acceleration2D and Acceleration3D
- Multiple changes in Vector-related traits
- **Drawer.drawTextPositioned** now accepts a Bounds instead of Position from the function return 
value. Added appropriate text scaling to the method.
- Renamed FPS to Fps
- Renamed Distance to DistanceLike
- Multiple changes to Angle and Rotation, main idea of which is to make sure the value of 
both always stays positive
    - In the case of Angle, the internal value is always from 0 to 360 degrees
- HSLLike items (HSL, Color) now use Angle instead of Double as hue
### New Features
- ProjectilePath & SPath
    - Simple classes which allows you to easily create smooth, non-linear paths between (0,0) and (1,1)
- Direction1D
    - A very simple enumeration for one dimensional direction (forward / backward)
- BezierFunction
    - Allows you to create a smooth x-y function based on specified points
- Distance & Ppi
    - Allow you to define lengths in centimeters, inches, etc. and then convert those to pixels using 
    screen ppi (pixels per inch)
### Deprecations
- Direction2D.isPositiveDirection
    - Replaced with .sign and Direction1D
    - Some related methods have also been deprecated
- Various deprecations in Angle and Rotation
- Direction1D.signModifier is now .modifier. Previous .signModifier is now deprecated.
### Other Changes
- Drawer.drawTextCentered now properly downscales the text if it was to go out of bounds.
- Moved Insets and Screen classes from Reflection to Genesis
- Added some new utility functions to Angle and Rotation
- Added a couple of new size methods to Image<|MERGE_RESOLUTION|>--- conflicted
+++ resolved
@@ -21,13 +21,10 @@
 - Added new variations of .average(...) to RGB and added copies of those methods to Color
 - Added a new variation of .symmetric(...) to InsetsFactory
 - Added .toMap2D to TwoDimensional
-<<<<<<< HEAD
+- Added .build(...) to XmlElement
 - Added .minAlong(Axis2D), .maxAlong(Axis2D) and overlapsWith(Bounds) to Bounds
 - Added .translated(Vector2DLike) to Drawer
 - Added Image.draw(...) method which can be used for drawing custom images
-=======
-- Added .build(...) to XmlElement
->>>>>>> 7cabba94
 ### Fixes
 - Dimensional.toMap now properly returns a Map
 ### Other Changes
