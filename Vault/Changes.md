# Utopia Vault - List of Changes

## v1.12.1 (in development)
### Deprecations
- Deprecated **NullDeprecatable**`.idColumn` in favor of `.index`
### New Features
- Added **ChronoRowFactoryView** and **SingleChronoRowModelAccess** traits which wrap a **FromRowFactoryWithTimestamp** 
  factory and provide utility functions accordingly
- You may now customize column maximum length handling logic via `ColumnLengthRules.loadFrom(...)`
  - (Added a new variation of the `.loadFrom(...)` method)
<<<<<<< HEAD
### Other Changes
- You can now apply joins to `.pullColumn(Column)` in **DistinctReadModelAccess**
- **NullDeprecatable** now extends **Indexed**
=======
### Bugfixes
- Fixed an issue where column length limits would throw every time an empty value was being inserted
- Fixed an issue where `globalCondition` was not applied to `readColumn(...)` in **ModelAccess**
>>>>>>> fbddba89

## v1.12 - 27.01.2022
This update contains a major refactoring of the factory and access traits, as well as some important fixes. 
New important features include database events (triggers).
### Scala
This module now uses Scala v2.13.7
### Breaking Changes
- **DistinctModelAccess** no longer requires property `defaultOrdering`. 
  - This property is now read from the associated **Factory** (new property).
- **Access**`.read(...)` now accepts two more parameters (`joins` and `joinType`)
  - This also applies to `readColumn` in **ModelAccess**
- Changed constructor parameter ordering in **Column**. Also added new optional parameter **LengthLimit**. 
- Added a new constructor parameter to **SqlSegment**
- SqlTarget trait now requires properties `.databaseName` and `.tables`
- Changed **ClearUnreferencedData** constructor
### Deprecations
- Deprecated multiple **FromResultFactory** and **FromRowFactory** methods in favor of renamed, and sometimes extended, 
  versions.
### New Features
- Added database update events (on data insertions, updates and deletions)
  - See **Triggers** for more information
- Added column length limit management to **Insert** and **Update** (See **ColumnLengthRules**)
- **ClearUnreferencedData** now accepts a set of tables to ignore when checking for references, which is useful for 
  more customized use-cases
### New Methods
- **ConditionElement**
  - Added `.notIn(Iterable)`
### Bugfixes
- `.nonDeprecatedCondition` in **Expiring** was the complete opposite of what it should have been - now fixed
- `USE <databaseName>;` -statement was missing from database connection opening - added
### Other Changes
- `.createDatabase(...)` in **Connection** now accepts optional default character set and default collate -parameters
- ConnectionSettings scaladoc was misleading in terms of proposed character set. 
  Now correctly proposes `utf8` and not `UTF-8`

## v1.11.1 - 04.11.2021
Supports changes in Flow v1.14

## v1.11 - 18.10.2021
This update changes how **SingleIdModelAccess** works, making it a trait and easier to extend, although unfortunately 
breaking the existing sub-classes in the process. Besides this update, there are some internal logic optimizations to 
**Table** and **FromRowFactory** classes.
### Breaking Changes
- **SingleIdModelAccess** is now a trait and not a class
  - This will break the existing `extends` -statements and require a new idValue -property from the extending classes
### New Features
- Added **SingleIntIdModelAccess** trait, which is a version of **SingleIdModelAccess** that is less generic and 
  easier to implement (if you use integers as row ids)
### New Methods
- **NullDeprecatable**
  - Added `.deprecatedCondition`
### Other Changes
- **FromRowFactory** now filters out duplicate rows (based on row primary keys) before parsing them
- **Table** now uses a Map internally for matching property names to columns. The matching is also now case-insensitive.

## v1.10 - 3.10.2021
This update contains some package-related refactoring, as well as refactoring based on the latest **Flow** changes. 
Unfortunately this means that you will most likely also have to do some refactoring on your end. Besides this, 
new deprecation support was added based on traits that previously existed on the **Utopia Citadel** module. These 
are now more widely available.
### Breaking Changes
- Moved the **DataInserter** trait from `utopia.vault.model.template` to `utopia.vault.nosql.storable`
- **References**`.columnsBetween(Table, Table)` and `.connectionBetween(Table, Table)` now return 
  **Pair**s instead of tuples.
  - Also includes additional method variants
  - This change is quite unlikely to require major refactoring
### New Features
- Added **TimeDeprecatable**, **NullDeprecatable**, **Expiring** and **DeprecatableAfter** from the **Citadel** module
  - These allow for easier deprecation implementation in storable factories
### New Methods
- **Table**
  - `.validate(Model)` - shorter version for writing `.requirementsDeclaration.validate(...).toTry`
### Other Changes
- **Reference** now uses **Pair** internally instead of two separate **ReferencePoint**s. 
  The interface remains largely the same, however.

## v1.9 - 4.9.2021
This update mostly contains some non-breaking refactoring and utility updates. However, the bugfix to the `exists` 
function in **FactoryView** / **View** is of major importance. I do recommend applying this update on a high priority.
### Breaking Changes
- **UniqueModelAccess** trait no longer defines the index property. This property had naming conflicts with 
  the **Indexed** trait.
- **View** trait now requires `target: SqlTarget` property. In most cases this shouldn't cause a build 
  error since most of the utilized sub-traits of this trait already required that property.
### New Methods
- **View**
  - `.contains(Column)` and `.containsNull(Column)` for checking if an accessible column is null or not
    - Variation based on these: `.containsAttribute(String)` and `.containsNullAttribute(String) `
### Bugfixes
- `View.exists` now properly takes the `.globalCondition` property into account whereas the previous implementation 
  (in **FactoryView** didn't)
  - **This is a very important bugfix** since the previous bug can cause all kinds of logic errors.
### Other Changes
- Moved some methods, like `.exists`, `.isEmpty` and `.delete()` from sub-traits of **View** to the **View** trait.
- Moved the `.find(Condition, Option[OrderBy])` -method from **SingleAccess** and **ManyAccess** to **Access**.

## v1.8 - 13.7.2021
This update adds some long-delayed refactorings on project package structure and is therefore 
quite error-inducing. However, this adds a lot of traits that reduce the need for copying and pasting and 
simplify your code a lot when utilized. Most important of these updates are the new **LinkedFactory** traits, 
and the new **View** traits.
### Breaking Changes
- Refactored package structure in nosql package (access & factory packages)
- **DistinctModelAccess** now requires computed property: `defaultOrdering: Option[OrderBy]`
- **SingleAccess** and **ManyAccess** no longer extends **FilterableAccess**
- **MultiLinkedFactory** trait now requires implementation of `.isAlwaysLinked: Boolean` 
  instead of `.joinType`
- **MultiLinkedFactory** now expects a **Vector** and not just a **Seq** in `.apply(...)`
- **DeletionRule** no longer uses optional duration as standard live duration and only supports 
  finite durations in conditional live durations
### Deprecations
- Deprecated **Extensions** object in utopia.vault.sql package. 
  Identical **SqlExtensions** object should be used instead.
- Deprecated **FilterableAccess**, **UnconditionalAccess**, **NonDeprecatedAccess** and **RowModelAccess** 
  in favor of new **View**-based traits
### New Features
- Added **ClearUnreferencedData** class for easier deletion of rows that are not referenced by other tables
- Added combining factory traits (based on linked factories) that make linked factory implementation 
  even more streamlined in cases where two factory implementations are combined
- Added **View** traits that can be extended by various **Access** classes or classes that function like 
  **Access** points without providing read access to data. The new **View** classes make it easier to 
  apply additional traits to **Access** classes because they don't take that many type parameters (1 at most)
- Added **ColumnAccess** that works like **IdAccess**, except that it allows one to access different columns
- Added **DistincReadModelAccess** trait that provides access to .pull -methods without requiring 
  .put method support
- Added **LatestModelAccess** trait that works like **UniqueModelAccess**, except that it targets 
  the latest row and doesn't support .put methods
- Added **FilteredAccess** trait to simplify the creation of nested access points
### New Methods
- Linked factory classes got a few new methods since they now extend the new **LinkedFactoryLike** trait
- **ClearOldData**.type
  - Added `.once(...)` and `.dailyLoop(...)` functions to make the use of this class easier
- **FromResultFactory**
  - `.getManyWithJoin(...)`
- **FromRowFactory**
  - `.getWithJoin(...)`
### Other Changes
- Added **SqlExtensions** object, which is a copy of the **Extensions** object and will replace 
  the latter in a future release
- **StoredModelConvertible** now adds the id constant to the beginning of the resulting model
- **DataInserted** trait now extends **Indexed**, providing the `.index` property

## v1.7.1 - 12.5.2021
This update focuses on utility features around SQL queries, especially on iterative, 
sequential queries that target very large data sets. 
This update also contains an important bugfix concerning `Result.updatedRowCount`.
### New Features
- Added **DataInserted** trait to skip the repetitions coding of `.insert(...)` methods
- Added **QueryIterator** class for easy **Limit** + **Offset** queries
  - Added `.iterator(SqlSegment, Int)` and `.rowIterator(SqlSegment, Int)` to **Connection**
  - Added `.iterator` and `.orderedIterator(OrderBy)` to **ManyModelAccess**
  - Added `.iterator` to **ManyIdAccess**
- Inserts can now generate warnings or errors when attempting to insert values that don't belong to a table
  - Specify `ErrorHandling.insertClipPrinciple` in order to utilize this feature
### New Methods
- **Condition**.type
  - `.and(Seq[Condition])` and `.or(Seq[Condition])` that combine multiple conditions together
- **Delete**.type
  - `.apply(Table)` (new variation to support combination with **Limit**)
  - `.inParts(Table, Int, Option[Condition])` for deleting very large amounts of rows
### Fixes
- `.updatedRowCount` in **Result** is now set correctly within `connection.apply(...)` (was broken previously)
- If a database query returns multiple result sets, they are now correctly combined 
  (previously only the first result was read)

## v1.7 - 17.4.2021
This update focuses on the **Access** classes as well as database creation / management.
### Breaking Changes
- **ModelAccess** now requires three type parameters instead of two, to support value accessing
- **ManyIdAccess** no longer provides implicit access to `.all` - this may be re-added later, however
- Changed **IndexedAccess** to **Indexed** since the generic type parameter made it cumbersome to use this trait
### Deprecations
- Deprecated **UniqueAccess**. **UniqueModelAccess** and **UniqueIdAccess** are now favored.
### New Features
- Added easier value access methods to **ModelAccess**
- Added **DistinctModelAccess** and **UniqueModelAccess** utility traits, 
  which allow read and write access to a distinct set of models / values
### New Methods
- **Connection**
  - `.createDatabase(...)`
- **ModelAccess**
  - `.delete()`, which deletes all accessible rows in the primary table
- **SingleIdAccess**
  - `.min` and `.max`
- **SingleModelAccess**
  - `.findColumn(...)` and `.findAttribute(...)`
- **Update**.type
  - `.columns(...)`
  - `.apply(SqlTarget, Column, Value)` which updates the value of an individual column
### Fixes
- Zero row inserts are ignored and now return an empty result without interacting with the database
### Other Changes
- `Connection.dropDatabase(...)` now accepts a parameter `checkIfExists: Boolean` (true by default)
- `.apply(...)` in **Insert**, which accepted multiple models, now accepts **Seq** instead of just **Vector**
- `.in(...)` in **ConditionElement** now transforms the condition into *FALSE* or equals condition when 
  there are 0 or 1 items in the set.
  - However, the method now requires **Iterable** instead of **IterableOnce**

## v1.6
### Scala
- Module is now based on Scala v2.13.3
### Breaking Changes
- Renamed multiple factory traits:
    - StorableFactory -> FromRowModelFactory
    - StorableFactoryWithValidation -> FromValidatedRowModelFactory
    - LinkedStorableFactory -> LinkedFactory
    - MultiLinkedStorableFactory -> MultiLinkedFactory
    - RowFactoryWithTimestamps -> FromRowFactoryWithTimestamps
- Added a new abstract property joinType to FromResultFactory. This will have to be defined in sub-classes.
    - FromRowModelFactory, LinkedFactory, PossiblyLinkedFactory and PossiblyMultiLinkedFactory 
    already specify this property. 
- Storable.toUpdateStatement and .updateWhere now take an optional SqlTarget as the first parameter. 
This allows you to use these update methods in updates that require joins.
- RowFactory.foreach renamed to foreachWhere
- Moved exists method from UniqueAccess to ModelAccess
- ClearOldData now accepts DataDeletionRules as parameters for more readable and easier configuration
### New Features
- Added PossiblyLinkedFactory and PossiblyMultiLinkedFactory to support situations where there is a 
possibility of 0 linked items.
- Added RowModelAccess, SingleRowModel access and ManyRowModelAccess for FromRowFactory -utilizing 
access classes
- Added .existsDatabaseWithName(String) and .existsTableWithName(String, String) to Connection
- Added database dropping feature to Connection
- Added Count sql statement support
### New Methods
- Condition object now contains .alwaysTrue and .alwaysFalse properties
### Other Changes
- Changed mergeCondition(...) methods in Accessor from protected to public
- Accessor.mergeCondition(...) now accepts a Storable instance that will automatically be converted to a condition
- ConditionElement.in(Iterable) now returns a "FALSE" statement when specified set is empty
- Non-table data may now be read from Rows

## v1.5
### Major Changes
- Module is now based on Scala **v2.13.1** and no longer Scala 2.12.18
### Fixes
- UniqueAccess and ManyAccess implicit auto-access was not marked as implicit previously - fixed
- Bugfixes in ClearOldData
### Deprecations
- **UniqueAccess.get** was replaced with **UniqueAccess.pull**
### New Feature Prototypes
- **ClearOldData** -class added for time and condition based deletion of table data 
### New Methods
- References
    - tablesAffectedBy(Table)
    - referenceTree(Table)
- UniqueAccess
    - pull
- Storable
    - updateWhere(...)
### Small Changes
- Exceptions thrown when trying to access a non-existing property or column in a table now have more informative 
messages<|MERGE_RESOLUTION|>--- conflicted
+++ resolved
@@ -8,15 +8,12 @@
   factory and provide utility functions accordingly
 - You may now customize column maximum length handling logic via `ColumnLengthRules.loadFrom(...)`
   - (Added a new variation of the `.loadFrom(...)` method)
-<<<<<<< HEAD
-### Other Changes
-- You can now apply joins to `.pullColumn(Column)` in **DistinctReadModelAccess**
-- **NullDeprecatable** now extends **Indexed**
-=======
 ### Bugfixes
 - Fixed an issue where column length limits would throw every time an empty value was being inserted
 - Fixed an issue where `globalCondition` was not applied to `readColumn(...)` in **ModelAccess**
->>>>>>> fbddba89
+### Other Changes
+- You can now apply joins to `.pullColumn(Column)` in **DistinctReadModelAccess**
+- **NullDeprecatable** now extends **Indexed**
 
 ## v1.12 - 27.01.2022
 This update contains a major refactoring of the factory and access traits, as well as some important fixes. 
