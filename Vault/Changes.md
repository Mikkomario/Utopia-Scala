--- conflicted
+++ resolved
@@ -1,15 +1,11 @@
 # Utopia Vault - List of Changes
 
-<<<<<<< HEAD
+## v1.14.1 (in development)
+Adjusting to **Flow** v2.0 changes
+
 ## v1.14 - 02.10.2022
 This update adds a number of functions to access points that utilize ordering, i.e. different variants of 
 min and max -accessing.
-=======
-## v1.14.1 (in development)
-Adjusting to **Flow** v2.0 changes
-
-## v1.14 (in development)
->>>>>>> 6c065036
 ### Breaking Changes
 - **SingleChronoRowModelAccess**`.latest` now returns an access-point, not the read item
 ### Deprecations
