# Utopia Paradigm - List of Changes

## v1.7.1 (in development)
<<<<<<< HEAD
=======
Latest Flow support
>>>>>>> 74682b17

## v1.7 - 04.10.2024
This update focuses on the **Polygonic** trait (now named **Polygon**), refactoring many of the existing functions. 
Specifically, the convex parts -algorithm was completely redesigned and rewritten.

Besides these, added better support for angular calculations by introducing the **AngleRange** class. 
### Breaking changes
- `.cutBetween(...)` in **Polygonic** now returns a **Pair** instead of a **Tuple**
- **Polygon**`.angles` now functions differently (more according to the function's name)
### Bugfixes
- Bugfix to def `VelocityLike.apply(Duration, LinearAcceleration, Boolean)`, so that with zero or near-zero values, 
  it now returns zero instead of NaN values (when preserveDirection is set to true).
- Redesigned and rewrote `.convexParts` in **Polygonic**, as the previous version had some issues
- **Polygon**`.center` now properly calculates the polygon centroid (previous version used average)
- Similarly, **Polygonic**`.circleWithin` now actually places the circle completely within the polygon 
- Bugfix to **Parallelogramic**`.area`, which previously only calculated correct values in case of rectangles 
### Deprecations
- Deprecated `.mapCorners(...)` in **Triangle** in favor of the new `.map(...)`
- Deprecated **Polygonic**, which is now **Polygon**
- Deprecated **Parallelogramic**, which is now **Parallelogram**
### New features
- Added **AngleRange** class
### New methods
- **Angle**
  - Added `.opposite`
- **Animation** (object)
  - Added a couple of utility constructors
- **ColorContrastStandard**
  - Added `.minimumContrast(Boolean)`
- **Line**
  - Added `.intersectsWith(Line)`
- **Matrix2D** (object)
  - Added `.quarterRotationTowards(RotationDirection)`
- **Polygon**
  - Added `.sidesIterator` and `.edgesIterator`
  - Added `.toTriangles`
  - Added `.filledToConvex`
  - Added `.innerAngles` and `.outerAngles`
  - Added `.map(...)`
  - Added `+(HasDoubleDimension)` for translation
- **TimedAnimation** (object)
  - Added `.fixed(...)` constructor
### Other changes
- Built with Scala v2.13.14
- **Polygon**, **Triangle** and **Parallelogram** are now traits, replacing their previous trait counterparts
- **BoundsFactoryLike**`.between(...)` now accepts **HasDoubleDimensions** instead of just **P**
- **AnyAnimation** is now covariant
- **Dimensions** and **DimensionsBuilder** now use **OptimizedIndexedSeq** instead of **Vector**
- Vectors now throw if `.withLength(...)` is called for a zero vector
- **Change** now throws if its duration is zero and amounts are being calculated
- Changed equality logic in Dimensions, Vector2D and Vector3D
  - Now, for example, `Vector3D(1)` equals `Vector3D(1, 0, 0)`
- Added some optimizations to more specific polygon classes
- Optimized / refactored various functions in **Polygonic**

## v1.6 - 28.07.2024
This is a smaller update, focusing on:
- Enclosing **Circle** algorithms
- **Bounds** and related classes: Utility updates
- **RelativePoint**: Utility updates & improvements
- Transformation classes: Minor optimization

This update also includes some relatively important bugfixes, so be sure to pick it up.

### Breaking changes
- **LinearTransformable** now requires implementation of `.identity`. Similarly, 
  **AffineTransformable** requires the implementation of `.affineIdentity`.
### Bugfixes
- Fixed **DirectionalRotationLike** `+(C)` implementation, which would previously combine opposite rotations in cases 
  where the first rotation was negative
- Fixed (removed) **Parallelogramic**`.bounds` implementation
- Fixed some issues with **Polygonic**`.convexParts`
- Fixed a bug where `Color.average(Iterable)` would fail when input was of type **Set**
### New features
- Added **ProjectionPath** trait extended by **Line**
  - This trait facilitates acquiring projected / matching points on a path 
- Added **HasMutableSize** trait
### New methods
- **Angle** (object)
  - Added `.random`
- **Bounded**
  - Added `.withCenter`
- **Bounds** (object)
  - Added `.aroundPoints(IterableOnce[HasDoubleDimensions])`
- **Circle** (object)
  - Added `.enclosing(Seq)` and `.enclosingCircles(Iterable)` 
    which create a circle that encloses a number of points or circles
- **HasBounds**
  - Added `.center`
- **RelativePoint**
  - Object
    - Added `.origin`
  - Class
    - Added `.onlyAbsolute`
    - Added `.apply(OriginType)`
- **Size** (object)
  - Added `.fullHd`
### Other changes
- In some instances where **Vector** was used, **Seq** is now used
- Removed certain unnecessary transformations by adding a check for identity transforms in 
  **LinearTransformable** and **AffineTransformable**.
- Slightly refactored **RelativePoint** mapping logic
- **Bounds**`.relativize(...)` now accepts any kind of **DoubleVector** instead of just a **Point**
- **Bounds** now extends **ApproxSelfEquals**
- Added `.toString` to **RelativePoint**

## v1.5 - 22.01.2024
This update contains some major refactoring in the following classes / concepts:
- **Rotation**, which was separated into directional and non-directional rotation classes
- **Insets**, which were partially rewritten and split into multiple traits
- **Distance**, which received some utility updates, as well as testing

Other updates are mostly new utility functions to existing classes.
### Breaking changes
- Practically rewrote the **Rotation** class
  - The previous **Rotation** implementation is now named **DirectionalRotation**
  - The new **Rotation** class is unidirectional (i.e. simply a wrapper for a positive or negative radians count) 
    - It does not necessarily specify direction. The interpreted direction is context-specific.
- The default positive direction in **Rotation**`.arcLengthOver(...)` is now **Clockwise** instead of 
  the direction of the **Rotation** instance.
  - In order to match previous functionality, you may have to use `.absoluteArcLengthOver(Double)`
- Renamed **LineLike**`.map(...)` to `.mapEnds(...)` because of a name clash / compiler problems in **Line**
- Rewrote parts of **InsetsLike**, replacing it with a number of new **SidesLike** classes
- Renamed **InsetsFactory**`.apply(Map)` to **InsetsFactory**`.withSides(Map)` because of name conflicts
  - Also, **InsetsFactory** now extends **DimensionalFactory**, which might cause some name clashes
- Removed classes and functions that were deprecated before v1.2
### Deprecations
- Deprecated most of the existing **Rotation** (/**DirectionalRotation**) functions in favor of the new syntax
- Deprecated **InsetsFactoryLike** in favor of the new **SidesFactoryLike**
- Deprecated **DistanceUnit**`.conversionModifierFor(DistanceUnit)` in favor of a more clearly named 
  `.conversionModifierFrom(DistanceUnit)`
### Bugfixes
- Fixed certain `+` functions in **Insets**
### New features
- Added more extensive metric unit support (see **MetricScale**, **MetricUnit** & **MeterUnit**), 
  including some new **DistanceUnits** and
- Added **SidesBuilder** class (accessible via **SidesFactoryLike**`.newBuilder`)
### New methods
- **Alignment**
  - Added `.apply(Direction2D)` and `.movesTowards(Direction2D)`
  - Added `.surroundWith(Size)`, which may be used for constructing insets
- **Bounded**
  - Added new method variants: `.enlarged(Double)` and `.shrunk(Double)`
- **Bounds**
  - Added `.apply(Direction2D)`
  - Added `.relativize(...)` and `.relativeToAbsolute(...)` methods that perform **Bounds**-based coordinate conversions
- **Color**
  - Class
    - Added `.visible` and `.invisible`
    - Added `.highlightedBy(Double)`
  - Object
    - Added `.weighedAverage(Iterable)`
- **ColorSet**
  - Added a new constructor variant: `.apply(Color, Double)`
- **DimensionalFactory**
  - Added a new `.twice(D)` constructor
- **Distance** (object)
  - Added `.ofKilometers(Double)`
- **NumericVectorLike**
  - Added `.mapLength(...)`
- **Rgb** (object)
  - Added `.average(Iterable)` and `.weighedAverage(Iterable)`
- **Sized**
  - Added `.roundSize`
### Other changes
- **Direction2D** values lists are now **Pairs** instead of **Vectors**. 
  - Similarly, **Axis2D**`.directions` returns a **Pair** instead of a **Vector** now.
- **Polygonic**`.toShape` now applies rounding
- **Distance** now extends **MayBeAboutZero**
- Improved **Distance** `.toString`
- Refactored `Color.average(Iterable)`
- Scala version updated to 2.13.12

## v1.4 - 27.09.2023
This version applies major under-the-hood refactoring to vector classes, 
in preparation of upcoming rounding shape classes (which are partially implemented here). 
The most noticeable difference is the updated package structure.  
There are also some utility improvements related to the **Rotation** class.
### Breaking Changes
- Refactored **shape** package structure
- Renamed **VectorFactory** to **DoubleVectorFactory**
- **VectorProjectable**`.projectedOver(...)` now accepts **DoubleVector** instead of **DoubleVectorLike**
- Renamed **Projectable** to **LineProjectable**, and changed the `.projectedOver(...)` 
  parameter type from **Vector2D** to **DoubleVector**.
- **LinearAlignment**`.direction` now returns **SignOrZero** instead of **Option[Sign]**
- **LinearTransformable** now longer requires the implementation of `.self`
- Renamed **VectorProjectable2** to **VectorProjectable** (leftover from an earlier update)
### Bugfixes
- Bugfixes to distance conversions when converting from a **Meter** to a smaller unit
### Deprecations
- Deprecated `.toRotation` in **Angle**
  - Please use `.toShortestRotation` or `.toClockwiseRotation` instead
### New Features
- Added **Adjustment** and **SizeAdjustable** for more convenient size change functions
- Added **FromDirectionFactory** and **FromAlignmentFactory** -traits
- Added certain rounding shapes: **RoundingDouble**, **RoundingVector**, **RoundingVector1D**, 
  **RoundingSpan** and **RoundingVector2D**
  - The rounding shape support is not yet fully implemented, however
- Added more generic numeric vector traits
  - **NumericVectorLike** trait, based on the **DoubleVectorLike** -trait
  - **NumericVectorFactory**, based on **VectorFactory**
### New Methods
- **Angle**
  - Added `.toShortestRotation` and `.toClockwiseRotation` (which matches previous `.toRotation`)
- **Dimensions**
  - Added `.mapWithZero(...)(...)`
- **Distance** (object)
  - Added `.zero`
- **Insets**
  - Added `.round`
- **InsetsLike**
  - Added `-(Axis2D)`
- **Rotation**
  - Added `.degreesTowards(RotationDirection)` and `.radiansTowards(RotationDirection)`
  - Added couple of methods related to arc lengths
### Other Changes
- Added new generic traits for vector classes and other related classes
- **Distance** now extends **SignedOrZero**
- Value conversion from **Angle** to **Rotation** now uses `.toShortestRotation` instead of `.toRotation`. 
  As a consequence, the resulting rotation amounts may be smaller.
- Rewrote `Color.fromInt(Int)` implementation
- Added new `-` override for **AccelerationLike**

## v1.3 - 01.05.2023
This update introduces new color classes (which are originally from **Reflection**), as well as some 
changes to the **Alignment** classes.
### Breaking Changes
- **Alignment**`.position(Size, Bounds)` now returns **Bounds** instead of **Point**
- **Dimensions**`.zeroValue` is now calculated lazily. This causes some breaking changes:
  1. **Dimensions** is no longer a case class
  2. **Dimensions** first constructor parameter is different
  3. **DimensionsBuilder** constructor parameter is different
### New Features
- New color features were moved over from **Reflection** and rewritten. 
  - This includes **ColorScheme**, **ColorLevel** and **ColorRole**
## New Methods
- Added a number of new positioning methods to **Alignment** and **LinearAlignment**
### Other Changes
- **Alignment** now extends **Dimensional**

## v1.2 - 02.02.2023
This update reflects in style the **Flow** v2.0 update. Multiple classes and concepts have been rewritten 
and a more intuitive naming logic is applied.
### New Methods
- **Bounds** (type)
  - Added `.between(Pair)`

While there are a fair number of breaking changes, you shouldn't encounter too many, unless you have created 
your own shape classes which extend from the base traits. 
I.e. the external interfaces to many updated classes remain very similar.
### Breaking Changes
- Rewrote **Dimensional**, **VectorLike** and similar traits completely
  - **Dimensional** is now **HasDimensions** (a new trait with name **Dimensional** was also introduced)
  - **VectorLike** is now **DoubleVectorLike**
- **Bounds** now extends **Dimensional**, causing `.x` and `.y` to function differently
- Moved all **ParadigmDataType** objects under the **ParadigmDataType** object
- Renamed **Sized** to **HasSize** and **Bounded** to **HasBounds**
  - Renamed **SizedLike** to **Sized** and **BoundedLike** to **Bounded**
- Made a number of changes to **InsetsLike**:
  - **InsetsFactory** now only takes two type parameters
  - Renamed `.makeZero` to `.zeroLength`
  - Renamed `.makeCopy(...)` to `.withAmounts(...)`
  - Renamed `.combine(...)` to `.plus(...)`
  - Renamed `.sides` to `.lengths`
  - **InsetsLike** now extends **Dimensional**
### Deprecations
- Deprecated `.darkened(Double)` and `.lightened(Double)` in **HslLike** 
  in favor of `.darkened`, `.lightened`, `.darkenedBy(Double)` and `.lightenedBy(Double)` in **Color**
### New Methods
- **Angle**
  - Object
    - Added new `.ofCircles(Double)` constructor
  - Class
    - Added `.relativeTo(Angle)`
- **Axis**
  - Added `.sign` -property
- **Bounded**
  - Added `.shiftedInto(Bounds)` and `.fittedInto(Bounds)` -functions
- **Circle** (type)
  - Added `.zero` -property
- **Color**
  - Added darkening, lightening and highlighting functions
- **HasBounds**
  - Added `.centerLeft`, `.centerRight`, `.centerTop`, `.centerBottom`, `.centerX` and `.centerY` -properties
- **HslLike**
  - Added `.darkness` and -related functions (darkness is just inverse of luminance)
- **Insets**
  - Added `.mapWithDirection(...)`
- **Line** (type)
  - Added `.lenDir(HasInclusiveEnds[Double], Angle)` constructor
### Other Changes
- **Circle** now has a default value for origin

## v1.1 - 02.10.2022
This is a relatively major update, most important addition in which is the **Vector1D** class.  
This update also includes a number of size and bounds -related utility functions.  
Also, a number of methods were renamed, with the previous versions deprecated.
### Breaking Changes
- **Dimensional** -trait changed in ways that require changes from the implementing classes:
  - `.zeroDimension` is now **public** instead of protected
  - `.dimensions` is now required to return an **IndexedSeq**
  - `.buildCopy(...)` now accepts an **IndexedSeq** instead of just a **Seq**
- `Axis.apply(Double)` now returns a **Vector1D**
  - And so does `.apply(Double)` in **Direction2D**
- Abstract **Polygonic**`.corners` is no longer of type **Vector** but of type **IndexedSeq**
- There were multiple breaking changes to **Parallelogramic**:
  - Renamed abstract `.topLeft` to `.topLeftCorner`
    - Similarly, renamed `.topRight`, `.bottomRight` and `.bottomLeft` which now appear via **Bounded** and have a 
      **different meaning**
  - Renamed `.topEdge`, `.leftEdge`, etc. to `.topSide`, `.leftSide`, etc. matching naming in **Polygonic**
  - Renamed abstract `.top` to `.topEdge`
  - Replaced abstract `.left` with `.rightEdge`
    - The left edge is now considered to be the edge from the **bottom**-left corner **to** the **top**-left corner, 
      not the other way around, as it was previously
- Similarly, there were some breaking changes to **Rectangular**
  - Renamed abstract `.leftLength` to `.rightEdgeLength`
  - `.width` and `.height` now refer to the width and height of the rectangle's **bounding box**, not the rectangle itself
- Changed **Rectangle** model conversion logic
### Deprecations
- Deprecated **Axis**`.toUnitVector` and `.toUnitVector3D` in favor of `.unit: Vector1D` (notice the different return type)
- in **Dimensional**:
  - Deprecated `.indexForAxis(Axis)` and `.axisForIndex(Int)` in favor of `.index` in **Axis** and `Axis.apply(Int)`
  - Deprecated `.compareEqualityWith(Dimensional)(...)` in favor of `.testEqualityWith(Dimensional)(...)`
- in **Size**:
  - Deprecated `.withLength(Double, Axis2D)` in favor of `.withLength(Vector1D, Boolean)` and `.withDimension(Vector1D)`
    - Notice also the changed functionality!
  - Deprecated `.fittedInto(Size, Boolean)` in favor of `.fittingWithin(Size, Boolean)` and `.croppedToFit(Size)`
    - Notice also the changed functionality!
  - Deprecated `.fitsInto(Size)` in favor of `.fitsWithin(Vector2DLike)`
- Deprecated `.minDimension` and `.maxDimension` in **Rectangular** in favor of `.minEdgeLength` and `.maxEdgeLength`
- In **Bounds**:
  - Deprecated `.within(Bounds)` in favor of `.intersectionWith(Bounds)`
  - Deprecated `.fittedInto(Bounds)` in favor of `.fittedWithin(...)` and `.positionedWithin(...)`
  - Deprecated `.shrinked(Size)` in favor of `.shrunk(Dimensional)`
  - Deprecated `.translatedBy(Double, Double)` in favor of `.translatedBy(Dimensional)`
### New Features
- Added **Vector1D** class
- Added **Sized** and **SizedLike** -traits that provides utility functions for all shapes that have a size 
  (and, in the case of **SizedLike**, may be copied)
- Added **BoundedLike** -trait for items that have bounds and may be copied
  - **Bounded** also contains a number of new utility functions
### New Methods
- **Axis**
  - instances
    - Added `.index`
  - object
    - Added `.apply(Int)` that returns an axis matching an index
- **Dimensional**
  - Added `.zipDimensionsWith(Dimensional)`, `.zipDimensionsIteratorWith(Dimensional)`, 
    `.forAllDimensionsWith(Dimensional)` and `.existsDimensionWith(Dimensional)`
  - Added `.compareDimensions(Dimensional)(...)` that returns an **UncertainBoolean**
- **Direction2D**
  - Added `.toUnitVector: Vector1D`
- **Polygonic**
  - Added `.maxEdgeLength` and `.minEdgeLength`
- **Size**
  - Added `.fillToSquare`
### Other Changes
- **Size** now extends **SizedLike**, which introduces a number of new methods
- Similarly, **Bounds** now extends **BoundedLike**
- **Line** now extends **Bounded**
- **Axis** now extends **RichComparable**

## v1.0 - 18.08.2022
Initial version. Took a number of classes from **Genesis**.<|MERGE_RESOLUTION|>--- conflicted
+++ resolved
@@ -1,10 +1,7 @@
 # Utopia Paradigm - List of Changes
 
 ## v1.7.1 (in development)
-<<<<<<< HEAD
-=======
 Latest Flow support
->>>>>>> 74682b17
 
 ## v1.7 - 04.10.2024
 This update focuses on the **Polygonic** trait (now named **Polygon**), refactoring many of the existing functions. 
